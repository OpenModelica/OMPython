# -*- coding: utf-8 -*-
"""
OMPython is a Python interface to OpenModelica.
To get started, create an OMCSessionZMQ object:
from OMPython import OMCSessionZMQ
omc = OMCSessionZMQ()
omc.sendExpression("command")
"""

import shutil
import abc
import csv
import getpass
import logging
import json
import os
import platform
import psutil
import re
import signal
import subprocess
import sys
import tempfile
import time
import uuid
import xml.etree.ElementTree as ET
import numpy as np
import pyparsing
import importlib
import zmq
import pathlib
import warnings


if sys.platform == 'darwin':
    # On Mac let's assume omc is installed here and there might be a broken omniORB installed in a bad place
    sys.path.append('/opt/local/lib/python2.7/site-packages/')
    sys.path.append('/opt/openmodelica/lib/python2.7/site-packages/')

# TODO: replace this with the new parser
from OMPython import OMTypedParser, OMParser

__license__ = """
 This file is part of OpenModelica.

 Copyright (c) 1998-CurrentYear, Open Source Modelica Consortium (OSMC),
 c/o Linköpings universitet, Department of Computer and Information Science,
 SE-58183 Linköping, Sweden.

 All rights reserved.

 THIS PROGRAM IS PROVIDED UNDER THE TERMS OF THE BSD NEW LICENSE OR THE
 GPL VERSION 3 LICENSE OR THE OSMC PUBLIC LICENSE (OSMC-PL) VERSION 1.2.
 ANY USE, REPRODUCTION OR DISTRIBUTION OF THIS PROGRAM CONSTITUTES
 RECIPIENT'S ACCEPTANCE OF THE OSMC PUBLIC LICENSE OR THE GPL VERSION 3,
 ACCORDING TO RECIPIENTS CHOICE.

 The OpenModelica software and the OSMC (Open Source Modelica Consortium)
 Public License (OSMC-PL) are obtained from OSMC, either from the above
 address, from the URLs: http://www.openmodelica.org or
 http://www.ida.liu.se/projects/OpenModelica, and in the OpenModelica
 distribution. GNU version 3 is obtained from:
 http://www.gnu.org/copyleft/gpl.html. The New BSD License is obtained from:
 http://www.opensource.org/licenses/BSD-3-Clause.

 This program is distributed WITHOUT ANY WARRANTY; without even the implied
 warranty of MERCHANTABILITY or FITNESS FOR A PARTICULAR PURPOSE, EXCEPT AS
 EXPRESSLY SET FORTH IN THE BY RECIPIENT SELECTED SUBSIDIARY LICENSE
 CONDITIONS OF OSMC-PL.
"""

# Logger Defined
logger = logging.getLogger('OMPython')
logger.setLevel(logging.DEBUG)
# create console handler with a higher log level
logger_console_handler = logging.StreamHandler()
logger_console_handler.setLevel(logging.INFO)

# create formatter and add it to the handlers
logger_formatter = logging.Formatter('%(asctime)s - %(name)s - %(levelname)s - %(message)s')
logger_console_handler.setFormatter(logger_formatter)

# add the handlers to the logger
logger.addHandler(logger_console_handler)
logger.setLevel(logging.WARNING)


class DummyPopen():
    def __init__(self, pid):
        self.pid = pid
        self.process = psutil.Process(pid)
        self.returncode = 0

    def poll(self):
        return None if self.process.is_running() else True

    def kill(self):
        return os.kill(self.pid, signal.SIGKILL)

    def wait(self, timeout):
        return self.process.wait(timeout=timeout)


class OMCSessionBase(metaclass=abc.ABCMeta):

    def clearOMParserResult(self):
        OMParser.result = {}

    def execute(self, command):
        warnings.warn("This function is depreciated and will be removed in future versions; "
                      "please use sendExpression() instead", DeprecationWarning, stacklevel=1)

        return self.sendExpression(command, parsed=False)

    @abc.abstractmethod
    def sendExpression(self, command, parsed=True):
        """
        Sends an expression to the OpenModelica. The return type is parsed as if the
        expression was part of the typed OpenModelica API (see ModelicaBuiltin.mo).
        * Integer and Real are returned as Python numbers
        * Strings, enumerations, and typenames are returned as Python strings
        * Arrays, tuples, and MetaModelica lists are returned as tuples
        * Records are returned as dicts (the name of the record is lost)
        * Booleans are returned as True or False
        * NONE() is returned as None
        * SOME(value) is returned as value
        """
        pass

    def ask(self, question, opt=None, parsed=True):
        p = (question, opt, parsed)

        if self.readonly and question != 'getErrorString':
            # can use cache if readonly
            if p in self.omc_cache:
                return self.omc_cache[p]

        if opt:
            expression = f'{question}({opt})'
        else:
            expression = question

        logger.debug('OMC ask: %s  - parsed: %s', expression, parsed)

        try:
            res = self.sendExpression(expression, parsed=parsed)
        except Exception:
            logger.error("OMC failed: %s, %s, parsed=%s", question, opt, parsed)
            raise

        # save response
        self.omc_cache[p] = res

        return res

    # TODO: Open Modelica Compiler API functions. Would be nice to generate these.
    def loadFile(self, filename):
        return self.ask('loadFile', f'"{filename}"')

    def loadModel(self, className):
        return self.ask('loadModel', className)

    def isModel(self, className):
        return self.ask('isModel', className)

    def isPackage(self, className):
        return self.ask('isPackage', className)

    def isPrimitive(self, className):
        return self.ask('isPrimitive', className)

    def isConnector(self, className):
        return self.ask('isConnector', className)

    def isRecord(self, className):
        return self.ask('isRecord', className)

    def isBlock(self, className):
        return self.ask('isBlock', className)

    def isType(self, className):
        return self.ask('isType', className)

    def isFunction(self, className):
        return self.ask('isFunction', className)

    def isClass(self, className):
        return self.ask('isClass', className)

    def isParameter(self, className):
        return self.ask('isParameter', className)

    def isConstant(self, className):
        return self.ask('isConstant', className)

    def isProtected(self, className):
        return self.ask('isProtected', className)

    def getPackages(self, className="AllLoadedClasses"):
        return self.ask('getPackages', className)

    def getClassRestriction(self, className):
        return self.ask('getClassRestriction', className)

    def getDerivedClassModifierNames(self, className):
        return self.ask('getDerivedClassModifierNames', className)

    def getDerivedClassModifierValue(self, className, modifierName):
        return self.ask('getDerivedClassModifierValue', f'{className}, {modifierName}')

    def typeNameStrings(self, className):
        return self.ask('typeNameStrings', className)

    def getComponents(self, className):
        return self.ask('getComponents', className)

    def getClassComment(self, className):
        try:
            return self.ask('getClassComment', className)
        except pyparsing.ParseException as ex:
            logger.warning("Method 'getClassComment' failed for %s", className)
            logger.warning('OMTypedParser error: %s', ex.message)
            return 'No description available'

    def getNthComponent(self, className, comp_id):
        """ returns with (type, name, description) """
        return self.ask('getNthComponent', f'{className}, {comp_id}')

    def getNthComponentAnnotation(self, className, comp_id):
        return self.ask('getNthComponentAnnotation', f'{className}, {comp_id}')

    def getImportCount(self, className):
        return self.ask('getImportCount', className)

    def getNthImport(self, className, importNumber):
        # [Path, id, kind]
        return self.ask('getNthImport', f'{className}, {importNumber}')

    def getInheritanceCount(self, className):
        return self.ask('getInheritanceCount', className)

    def getNthInheritedClass(self, className, inheritanceDepth):
        return self.ask('getNthInheritedClass', f'{className}, {inheritanceDepth}')

    def getParameterNames(self, className):
        try:
            return self.ask('getParameterNames', className)
        except KeyError as ex:
            logger.warning('OMPython error: %s', ex)
            # FIXME: OMC returns with a different structure for empty parameter set
            return []

    def getParameterValue(self, className, parameterName):
        try:
            return self.ask('getParameterValue', f'{className}, {parameterName}')
        except pyparsing.ParseException as ex:
            logger.warning('OMTypedParser error: %s', ex.message)
            return ""

    def getComponentModifierNames(self, className, componentName):
        return self.ask('getComponentModifierNames', f'{className}, {componentName}')

    def getComponentModifierValue(self, className, componentName):
        try:
            # FIXME: OMPython exception UnboundLocalError exception for 'Modelica.Fluid.Machines.ControlledPump'
            return self.ask('getComponentModifierValue', f'{className}, {componentName}')
        except pyparsing.ParseException as ex:
            logger.warning('OMTypedParser error: %s', ex.message)
            result = self.ask('getComponentModifierValue', f'{className}, {componentName}', parsed=False)
            try:
                answer = OMParser.check_for_values(result)
                OMParser.result = {}
                return answer[2:]
            except (TypeError, UnboundLocalError) as ex:
                logger.warning('OMParser error: %s', ex)
                return result

    def getExtendsModifierNames(self, className, componentName):
        return self.ask('getExtendsModifierNames', f'{className}, {componentName}')

    def getExtendsModifierValue(self, className, extendsName, modifierName):
        try:
            # FIXME: OMPython exception UnboundLocalError exception for 'Modelica.Fluid.Machines.ControlledPump'
            return self.ask('getExtendsModifierValue', f'{className}, {extendsName}, {modifierName}')
        except pyparsing.ParseException as ex:
            logger.warning('OMTypedParser error: %s', ex.message)
            result = self.ask('getExtendsModifierValue', f'{className}, {extendsName}, {modifierName}', parsed=False)
            try:
                answer = OMParser.check_for_values(result)
                OMParser.result = {}
                return answer[2:]
            except (TypeError, UnboundLocalError) as ex:
                logger.warning('OMParser error: %s', ex)
                return result

    def getNthComponentModification(self, className, comp_id):
        # FIXME: OMPython exception Results KeyError exception

        # get {$Code(....)} field
        # \{\$Code\((\S*\s*)*\)\}
        value = self.ask('getNthComponentModification', f'{className}, {comp_id}', parsed=False)
        value = value.replace("{$Code(", "")
        return value[:-3]
        # return self.re_Code.findall(value)

    # function getClassNames
    #   input TypeName class_ = $Code(AllLoadedClasses);
    #   input Boolean recursive = false;
    #   input Boolean qualified = false;
    #   input Boolean sort = false;
    #   input Boolean builtin = false "List also builtin classes if true";
    #   input Boolean showProtected = false "List also protected classes if true";
    #   output TypeName classNames[:];
    # end getClassNames;
    def getClassNames(self, className=None, recursive=False, qualified=False, sort=False, builtin=False,
                      showProtected=False):
        value = self.ask(
            'getClassNames',
            (f'{className}, ' if className else '') +
            f'recursive={str(recursive).lower()}, '
            f'qualified={str(qualified).lower()}, '
            f'sort={str(sort).lower()}, '
            f'builtin={str(builtin).lower()}, '
            f'showProtected={str(showProtected).lower()}'
        )
        return value


class OMCSessionZMQ(OMCSessionBase):

    def __init__(self, readonly=False, timeout=10.00,
                 docker=None, dockerContainer=None, dockerExtraArgs=None, dockerOpenModelicaPath="omc",
                 dockerNetwork=None, port=None, omhome: str = None):
        if dockerExtraArgs is None:
            dockerExtraArgs = []

        self.omhome = self._get_omhome(omhome=omhome)

        self.readonly = readonly
        self.omc_cache = {}
        self._omc_process = None
        self._omc_command = None
        self._omc = None
        self._dockerCid = None
        self._serverIPAddress = "127.0.0.1"
        self._interactivePort = None
        # FIXME: this code is not well written... need to be refactored
        self._temp_dir = tempfile.gettempdir()
        # generate a random string for this session
        self._random_string = uuid.uuid4().hex
        # omc log file
        self._omc_log_file = None
        try:
            self._currentUser = getpass.getuser()
            if not self._currentUser:
                self._currentUser = "nobody"
        except KeyError:
            # We are running as a uid not existing in the password database... Pretend we are nobody
            self._currentUser = "nobody"

        # Locating and using the IOR
        if sys.platform != 'win32' or docker or dockerContainer:
            self._port_file = "openmodelica." + self._currentUser + ".port." + self._random_string
        else:
            self._port_file = "openmodelica.port." + self._random_string
        self._docker = docker
        self._dockerContainer = dockerContainer
        self._dockerExtraArgs = dockerExtraArgs
        self._dockerOpenModelicaPath = dockerOpenModelicaPath
        self._dockerNetwork = dockerNetwork
        self._create_omc_log_file("port")
        self._timeout = timeout
        self._port_file = os.path.join("/tmp" if docker else self._temp_dir, self._port_file).replace("\\", "/")
        self._interactivePort = port
        # set omc executable path and args
        self._set_omc_command([
                               "--interactive=zmq",
                               "--locale=C",
                               f"-z={self._random_string}"
                               ])
        # start up omc executable, which is waiting for the ZMQ connection
        self._start_omc_process(timeout)
        # connect to the running omc instance using ZMQ
        self._connect_to_omc(timeout)

    def __del__(self):
        try:
            self.sendExpression("quit()")
        except Exception:
            pass
        self._omc_log_file.close()
        try:
            self._omc_process.wait(timeout=2.0)
        except Exception:
            if self._omc_process:
                print("OMC did not exit after being sent the quit() command; killing the process with pid={self._omc_process.pid}")
                self._omc_process.kill()
                self._omc_process.wait()

    def _create_omc_log_file(self, suffix):
        if sys.platform == 'win32':
            log_filename = f"openmodelica.{suffix}.{self._random_string}.log"
        else:
            log_filename = f"openmodelica.{self._currentUser}.{suffix}.{self._random_string}.log"
        # this file must be closed in the destructor
        self._omc_log_file = open(pathlib.Path(self._temp_dir) / log_filename, "w+")

    def _start_omc_process(self, timeout):
        if sys.platform == 'win32':
            omhome_bin = (self.omhome / "bin").as_posix()
            my_env = os.environ.copy()
            my_env["PATH"] = omhome_bin + os.pathsep + my_env["PATH"]
            self._omc_process = subprocess.Popen(self._omc_command, stdout=self._omc_log_file,
                                                 stderr=self._omc_log_file, env=my_env)
        else:
            # set the user environment variable so omc running from wsgi has the same user as OMPython
            my_env = os.environ.copy()
            my_env["USER"] = self._currentUser
            self._omc_process = subprocess.Popen(self._omc_command, stdout=self._omc_log_file,
                                                 stderr=self._omc_log_file, env=my_env)
        if self._docker:
            for i in range(0, 40):
                try:
                    with open(self._dockerCidFile, "r") as fin:
                        self._dockerCid = fin.read().strip()
                except Exception:
                    pass
                if self._dockerCid:
                    break
                time.sleep(timeout / 40.0)
            try:
                os.remove(self._dockerCidFile)
            except Exception:
                pass
            if self._dockerCid is None:
                logger.error("Docker did not start. Log-file says:\n%s" % (open(self._omc_log_file.name).read()))
                raise Exception("Docker did not start (timeout=%f might be too short especially if you did not docker pull the image before this command)." % timeout)

        dockerTop = None
        if self._docker or self._dockerContainer:
            if self._dockerNetwork == "separate":
                self._serverIPAddress = json.loads(subprocess.check_output(["docker", "inspect", self._dockerCid]).decode().strip())[0]["NetworkSettings"]["IPAddress"]
            for i in range(0, 40):
                if sys.platform == 'win32':
                    break
                dockerTop = subprocess.check_output(["docker", "top", self._dockerCid]).decode().strip()
                self._omc_process = None
                for line in dockerTop.split("\n"):
                    columns = line.split()
                    if self._random_string in line:
                        try:
                            self._omc_process = DummyPopen(int(columns[1]))
                        except psutil.NoSuchProcess:
                            raise Exception(
                                f"Could not find PID {dockerTop} - is this a docker instance spawned without --pid=host?\n"
                                f"Log-file says:\n{open(self._omc_log_file.name).read()}")
                        break
                if self._omc_process is not None:
                    break
                time.sleep(timeout / 40.0)
            if self._omc_process is None:

                raise Exception("Docker top did not contain omc process %s:\n%s\nLog-file says:\n%s"
                                % (self._random_string, dockerTop, open(self._omc_log_file.name).read()))
        return self._omc_process

    def _getuid(self):
        """
        The uid to give to docker.
        On Windows, volumes are mapped with all files are chmod ugo+rwx,
        so uid does not matter as long as it is not the root user.
        """
        return 1000 if sys.platform == 'win32' else os.getuid()

    def _set_omc_command(self, omc_path_and_args_list):
        """Define the command that will be called by the subprocess module.

        On Windows, use the list input style of the subprocess module to
        avoid problems resulting from spaces in the path string.
        Linux, however, only works with the string version.
        """
        if (self._docker or self._dockerContainer) and sys.platform == "win32":
            extraFlags = ["-d=zmqDangerousAcceptConnectionsFromAnywhere"]
            if not self._interactivePort:
                raise Exception("docker on Windows requires knowing which port to connect to. For dockerContainer=..., the container needs to have already manually exposed this port when it was started (-p 127.0.0.1:n:n) or you get an error later.")
        else:
            extraFlags = []
        if self._docker:
            if sys.platform == "win32":
                p = int(self._interactivePort)
                dockerNetworkStr = ["-p", "127.0.0.1:%d:%d" % (p, p)]
            elif self._dockerNetwork == "host" or self._dockerNetwork is None:
                dockerNetworkStr = ["--network=host"]
            elif self._dockerNetwork == "separate":
                dockerNetworkStr = []
                extraFlags = ["-d=zmqDangerousAcceptConnectionsFromAnywhere"]
            else:
                raise Exception('dockerNetwork was set to %s, but only \"host\" or \"separate\" is allowed')
            self._dockerCidFile = self._omc_log_file.name + ".docker.cid"
            omcCommand = ["docker", "run", "--cidfile", self._dockerCidFile, "--rm", "--env", "USER=%s" % self._currentUser, "--user", str(self._getuid())] + self._dockerExtraArgs + dockerNetworkStr + [self._docker, self._dockerOpenModelicaPath]
        elif self._dockerContainer:
            omcCommand = ["docker", "exec", "--env", "USER=%s" % self._currentUser, "--user", str(self._getuid())] + self._dockerExtraArgs + [self._dockerContainer, self._dockerOpenModelicaPath]
            self._dockerCid = self._dockerContainer
        else:
            omcCommand = [str(self._get_omc_path())]
        if self._interactivePort:
            extraFlags = extraFlags + ["--interactivePort=%d" % int(self._interactivePort)]

        self._omc_command = omcCommand + omc_path_and_args_list + extraFlags

        return self._omc_command

    def _get_omhome(self, omhome: str = None):
        # use the provided path
        if omhome is not None:
            return pathlib.Path(omhome)

        # check the environment variable
        omhome = os.environ.get('OPENMODELICAHOME')
        if omhome is not None:
            return pathlib.Path(omhome)

        # Get the path to the OMC executable, if not installed this will be None
        path_to_omc = shutil.which("omc")
        if path_to_omc is not None:
            return pathlib.Path(path_to_omc).parents[1]

        raise ValueError("Cannot find OpenModelica executable, please install from openmodelica.org")

    def _get_omc_path(self) -> pathlib.Path:
        return self.omhome / "bin" / "omc"

    def _connect_to_omc(self, timeout):
        self._omc_zeromq_uri = "file:///" + self._port_file
        # See if the omc server is running
        attempts = 0
        self._port = None
        while True:
            if self._dockerCid:
                try:
                    self._port = subprocess.check_output(["docker", "exec", self._dockerCid, "cat", self._port_file], stderr=subprocess.DEVNULL).decode().strip()
                    break
                except Exception:
                    pass
            else:
                if os.path.isfile(self._port_file):
                    # Read the port file
                    with open(self._port_file, 'r') as f_p:
                        self._port = f_p.readline()
                    os.remove(self._port_file)
                    break

            attempts += 1
            if attempts == 80.0:
                name = self._omc_log_file.name
                self._omc_log_file.close()
                logger.error("OMC Server did not start. Please start it! Log-file says:\n%s" % open(name).read())
                raise Exception(f"OMC Server did not start (timeout={timeout}). Could not open file {self._port_file}")
            time.sleep(timeout / 80.0)

        self._port = self._port.replace("0.0.0.0", self._serverIPAddress)
        logger.info(f"OMC Server is up and running at {self._omc_zeromq_uri} pid={self._omc_process.pid} cid={self._dockerCid}")

        # Create the ZeroMQ socket and connect to OMC server
        context = zmq.Context.instance()
        self._omc = context.socket(zmq.REQ)
        self._omc.setsockopt(zmq.LINGER, 0)  # Dismisses pending messages if closed
        self._omc.setsockopt(zmq.IMMEDIATE, True)  # Queue messages only to completed connections
        self._omc.connect(self._port)

    def sendExpression(self, command, parsed=True):
        p = self._omc_process.poll()  # check if process is running
        if p is not None:
            raise Exception("Process Exited, No connection with OMC. Create a new instance of OMCSessionZMQ")

        attempts = 0
        while True:
            try:
                self._omc.send_string(str(command), flags=zmq.NOBLOCK)
                break
            except zmq.error.Again:
                pass
            attempts += 1
            if attempts >= 50:
                self._omc_log_file.seek(0)
                log = self._omc_log_file.read()
                self._omc_log_file.close()
                raise Exception(f"No connection with OMC (timeout={self._timeout}). Log-file says: \n{log}")
            time.sleep(self._timeout / 50.0)
        if command == "quit()":
            self._omc.close()
            self._omc = None
            return None
        else:
            result = self._omc.recv_string()
            if parsed is True:
                answer = OMTypedParser.parseString(result)
                return answer
            else:
                return result


class ModelicaSystemError(Exception):
    pass


class ModelicaSystem:
    def __init__(self, fileName=None, modelName=None, lmodel=None, commandLineOptions=None,
                 variableFilter=None, customBuildDirectory=None, verbose=True, raiseerrors=False,
                 omhome: str = None, session: OMCSessionBase = None):  # 1
        """
        "constructor"
        It initializes to load file and build a model, generating object, exe, xml, mat, and json files. etc. It can be called :
            •without any arguments: In this case it neither loads a file nor build a model. This is useful when a FMU needed to convert to Modelica model
            •with two arguments as file name with ".mo" extension and the model name respectively
            •with three arguments, the first and second are file name and model name respectively and the third arguments is Modelica standard library to load a model, which is common in such models where the model is based on the standard library. For example, here is a model named "dcmotor.mo" below table 4-2, which is located in the directory of OpenModelica at "C:\\OpenModelica1.9.4-dev.beta2\\share\\doc\\omc\\testmodels".
        Note: If the model file is not in the current working directory, then the path where file is located must be included together with file name. Besides, if the Modelica model contains several different models within the same package, then in order to build the specific model, in second argument, user must put the package name with dot(.) followed by specific model name.
        ex: myModel = ModelicaSystem("ModelicaModel.mo", "modelName")
        """
        if fileName is None and modelName is None and not lmodel:  # all None
            raise Exception("Cannot create ModelicaSystem object without any arguments")

        self.quantitiesList = []
        self.paramlist = {}
        self.inputlist = {}
        self.outputlist = {}
        self.continuouslist = {}
        self.simulateOptions = {}
        self.overridevariables = {}
        self.simoptionsoverride = {}
        self.linearOptions = {'startTime': 0.0, 'stopTime': 1.0, 'stepSize': 0.002, 'tolerance': 1e-8}
        self.optimizeOptions = {'startTime': 0.0, 'stopTime': 1.0, 'numberOfIntervals': 500, 'stepSize': 0.002,
                                'tolerance': 1e-8}
        self.linearinputs = []  # linearization input list
        self.linearoutputs = []  # linearization output list
        self.linearstates = []  # linearization  states list
        self.tempdir = ""

        self._verbose = verbose

        if session is not None:
            self.getconn = session
        else:
            self.getconn = OMCSessionZMQ(omhome=omhome)

        # needed for properly deleting the session
        self._omc_log_file = self.getconn._omc_log_file
        self._omc_process = self.getconn._omc_process

        # set commandLineOptions if provided by users
        self.setCommandLineOptions(commandLineOptions=commandLineOptions)

        if lmodel is None:
            lmodel = []

        self.xmlFile = None
        self.lmodel = lmodel  # may be needed if model is derived from other model
        self.modelName = modelName  # Model class name
        self.fileName = pathlib.Path(fileName).resolve() if fileName is not None else None  # Model file/package name
        self.inputFlag = False  # for model with input quantity
        self.simulationFlag = False  # if the model is simulated?
        self.outputFlag = False
        self.csvFile = ''  # for storing inputs condition
        self.resultfile = ""  # for storing result file
        self.variableFilter = variableFilter

        self._raiseerrors = raiseerrors

        if fileName is not None and not self.fileName.is_file():  # if file does not exist
            raise IOError(f"File Error: {self.fileName} does not exist!!!")

        # set default command Line Options for linearization as
        # linearize() will use the simulation executable and runtime
        # flag -l to perform linearization
        self.setCommandLineOptions("--linearizationDumpLanguage=python")
        self.setCommandLineOptions("--generateSymbolicLinearization")

        self.setTempDirectory(customBuildDirectory)

        if fileName is not None:
            self.loadLibrary()
            self.loadFile()

        # allow directly loading models from MSL without fileName
        if fileName is None and modelName is not None:
            self.loadLibrary()

        self.buildModel(variableFilter)

    def setCommandLineOptions(self, commandLineOptions: str):
        # set commandLineOptions if provided by users
        if commandLineOptions is None:
            return
        exp = f'setCommandLineOptions("{commandLineOptions}")'
        if not self.sendExpression(exp):
            self._check_error()

    def loadFile(self):
        # load file
        loadMsg = self.sendExpression(f'loadFile("{self.fileName.as_posix()}")')
        # Show notification or warnings to the user when verbose=True OR if some error occurred i.e., not result
        if self._verbose or not loadMsg:
            self._check_error()

    # for loading file/package, loading model and building model
    def loadLibrary(self):
        # load Modelica standard libraries or Modelica files if needed
        for element in self.lmodel:
            if element is not None:
                if isinstance(element, str):
                    if element.endswith(".mo"):
                        apiCall = "loadFile"
                    else:
                        apiCall = "loadModel"
                    result = self.requestApi(apiCall, element)
                elif isinstance(element, tuple):
                    if not element[1]:
                        libname = f"loadModel({element[0]})"
                    else:
                        libname = f'loadModel({element[0]}, {{"{element[1]}"}})'
                    result = self.sendExpression(libname)
                else:
                    raise ModelicaSystemError("loadLibrary() failed, Unknown type detected: "
                                              f"{element} is of type {type(element)}, "
                                              "The following patterns are supported:\n"
                                              '1)["Modelica"]\n'
                                              '2)[("Modelica","3.2.3"), "PowerSystems"]\n')
                # Show notification or warnings to the user when verbose=True OR if some error occurred i.e., not result
                if self._verbose or not result:
                    self._check_error()

    def setTempDirectory(self, customBuildDirectory):
        # create a unique temp directory for each session and build the model in that directory
        if customBuildDirectory is not None:
            if not os.path.exists(customBuildDirectory):
                raise IOError(customBuildDirectory, " does not exist")
            self.tempdir = customBuildDirectory
        else:
            self.tempdir = tempfile.mkdtemp()
            if not os.path.exists(self.tempdir):
                raise IOError(self.tempdir, " cannot be created")

        logger.info("Define tempdir as %s", self.tempdir)
        exp = f'cd("{pathlib.Path(self.tempdir).as_posix()}")'
        self.sendExpression(exp)

    def getWorkDirectory(self):
        return self.tempdir

    def _run_cmd(self, cmd: list):
        logger.debug("Run OM command %s in %s", cmd, self.tempdir)

        if platform.system() == "Windows":
            dllPath = ""

            # set the process environment from the generated .bat file in windows which should have all the dependencies
            batFilePath = pathlib.Path(self.tempdir) / f"{self.modelName}.bat"
            if not batFilePath.exists():
                ModelicaSystemError("Batch file (*.bat) does not exist " + batFilePath)

            with open(batFilePath, 'r') as file:
                for line in file:
                    match = re.match(r"^SET PATH=([^%]*)", line, re.IGNORECASE)
                    if match:
                        dllPath = match.group(1).strip(';')  # Remove any trailing semicolons
            my_env = os.environ.copy()
            my_env["PATH"] = dllPath + os.pathsep + my_env["PATH"]
        else:
            # TODO: how to handle path to resources of external libraries for any system not Windows?
            my_env = None

        try:
            p = subprocess.Popen(cmd, env=my_env, stdout=subprocess.PIPE,
                                 stderr=subprocess.PIPE, cwd=self.tempdir)
            stdout, stderr = p.communicate()

            stdout = stdout.decode('ascii').strip()
            stderr = stderr.decode('ascii').strip()
            if stderr:
                raise ModelicaSystemError(f"Error running command {cmd}: {stderr}")
            if self._verbose and stdout:
                logger.info("OM output for command %s:\n%s", cmd, stdout)
            p.wait()
            p.terminate()
        except Exception as e:
            raise ModelicaSystemError(f"Exception {type(e)} running command {cmd}: {e}")

    def _check_error(self):
        errstr = self.sendExpression("getErrorString()")
        if not errstr:
            return
        self._raise_error(errstr=errstr)

    def _raise_error(self, errstr: str):
        if self._raiseerrors:
            raise ModelicaSystemError(f"OM error: {errstr}")
        else:
            logger.error(errstr)

    def buildModel(self, variableFilter=None):
        if variableFilter is not None:
            self.variableFilter = variableFilter

        if self.variableFilter is not None:
            varFilter = f'variableFilter="{self.variableFilter}"'
        else:
            varFilter = 'variableFilter=".*"'
        logger.debug("varFilter=%s", varFilter)
        buildModelResult = self.requestApi("buildModel", self.modelName, properties=varFilter)
        if self._verbose:
            logger.info("OM model build result: %s", buildModelResult)
        self._check_error()

        self.xmlFile = pathlib.Path(buildModelResult[0]).parent / buildModelResult[1]
        self.xmlparse()

    def sendExpression(self, expr, parsed=True):
        logger.debug("sendExpression(%r, %r)", expr, parsed)
        return self.getconn.sendExpression(expr, parsed)

    # request to OMC
    def requestApi(self, apiName, entity=None, properties=None):  # 2
        if entity is not None and properties is not None:
            exp = f'{apiName}({entity}, {properties})'
        elif entity is not None and properties is None:
            if apiName in ("loadFile", "importFMU"):
                exp = f'{apiName}("{entity}")'
            else:
                exp = f'{apiName}({entity})'
        else:
            exp = f'{apiName}()'
        try:
            res = self.sendExpression(exp)
        except Exception as e:
            self._raise_error(errstr=f"Exception {type(e)} raised: {e}")
            res = None
        return res

    def xmlparse(self):
<<<<<<< HEAD
        if (os.path.exists(self.xmlFile)):
            tree = ET.parse(self.xmlFile)
            rootCQ = tree.getroot()
            for attr in rootCQ.iter('DefaultExperiment'):
                self.simulateOptions["startTime"] = attr.get('startTime')
                self.simulateOptions["stopTime"] = attr.get('stopTime')
                self.simulateOptions["stepSize"] = attr.get('stepSize')
                self.simulateOptions["tolerance"] = attr.get('tolerance')
                self.simulateOptions["solver"] = attr.get('solver')
                self.simulateOptions["outputFormat"] = attr.get('outputFormat')

            for sv in rootCQ.iter('ScalarVariable'):
                scalar = {}
                scalar["name"] = sv.get('name')
                scalar["changeable"] = sv.get('isValueChangeable')
                scalar["description"] = sv.get('description')
                scalar["variability"] = sv.get('variability')
                scalar["causality"] = sv.get('causality')
                scalar["alias"] = sv.get('alias')
                scalar["aliasvariable"] = sv.get('aliasVariable')
                ch = list(sv)
                start = None
                min = None
                max = None
                unit = None
                for att in ch:
                    start = att.get('start')
                    min = att.get('min')
                    max = att.get('max')
                    unit = att.get('unit')
                scalar["start"] = start
                scalar["min"] = min
                scalar["max"] = max
                scalar["unit"] = unit

                if (scalar["variability"] == "parameter"):
                    if scalar["name"] in self.overridevariables:
                        self.paramlist[scalar["name"]] = self.overridevariables[scalar["name"]]
                    else:
                        self.paramlist[scalar["name"]] = scalar["start"]
                if (scalar["variability"] == "continuous"):
                    self.continuouslist[scalar["name"]] = scalar["start"]
                if (scalar["causality"] == "input"):
                    self.inputlist[scalar["name"]] = scalar["start"]
                if (scalar["causality"] == "output"):
                    self.outputlist[scalar["name"]] = scalar["start"]

                self.quantitiesList.append(scalar)
        else:
            errstr = "XML file not generated: " + self.xmlFile
            self._raise_error(errstr=errstr)
=======
        if not self.xmlFile.exists():
            self._raise_error(errstr=f"XML file not generated: {self.xmlFile}")
            return

        self.tree = ET.parse(self.xmlFile)
        self.root = self.tree.getroot()
        rootCQ = self.root
        for attr in rootCQ.iter('DefaultExperiment'):
            for key in ("startTime", "stopTime", "stepSize", "tolerance",
                        "solver", "outputFormat"):
                self.simulateOptions[key] = attr.get(key)

        for sv in rootCQ.iter('ScalarVariable'):
            scalar = {}
            for key in ("name", "description", "variability", "causality", "alias"):
                scalar[key] = sv.get(key)
            scalar["changeable"] = sv.get('isValueChangeable')
            scalar["aliasvariable"] = sv.get('aliasVariable')
            ch = list(sv)
            start = None
            min = None
            max = None
            unit = None
            for att in ch:
                start = att.get('start')
                min = att.get('min')
                max = att.get('max')
                unit = att.get('unit')
            scalar["start"] = start
            scalar["min"] = min
            scalar["max"] = max
            scalar["unit"] = unit

            if scalar["variability"] == "parameter":
                if scalar["name"] in self.overridevariables:
                    self.paramlist[scalar["name"]] = self.overridevariables[scalar["name"]]
                else:
                    self.paramlist[scalar["name"]] = scalar["start"]
            if scalar["variability"] == "continuous":
                self.continuouslist[scalar["name"]] = scalar["start"]
            if scalar["causality"] == "input":
                self.inputlist[scalar["name"]] = scalar["start"]
            if scalar["causality"] == "output":
                self.outputlist[scalar["name"]] = scalar["start"]

            self.quantitiesList.append(scalar)
>>>>>>> d63e2d84

    def getQuantities(self, names=None):  # 3
        """
        This method returns list of dictionaries. It displays details of quantities such as name, value, changeable, and description, where changeable means  if value for corresponding quantity name is changeable or not. It can be called :
        usage:
        >>> getQuantities()
        >>> getQuantities("Name1")
        >>> getQuantities(["Name1","Name2"])
        """
        if names is None:
            return self.quantitiesList
        elif isinstance(names, str):
            return [x for x in self.quantitiesList if x["name"] == names]
        elif isinstance(names, list):
            return [x for y in names for x in self.quantitiesList if x["name"] == y]

    def getContinuous(self, names=None):  # 4
        """
        This method returns dict. The key is continuous names and value is corresponding continuous value.
        usage:
        >>> getContinuous()
        >>> getContinuous("Name1")
        >>> getContinuous(["Name1","Name2"])
        """
        if not self.simulationFlag:
            if names is None:
                return self.continuouslist
            elif isinstance(names, str):
                return [self.continuouslist.get(names, "NotExist")]
            elif isinstance(names, list):
                return [self.continuouslist.get(x, "NotExist") for x in names]
        else:
            if names is None:
                for i in self.continuouslist:
                    try:
                        value = self.getSolutions(i)
                        self.continuouslist[i] = value[0][-1]
                    except Exception:
                        raise ModelicaSystemError(f"OM error: {i} could not be computed")
                return self.continuouslist

            elif isinstance(names, str):
                if names in self.continuouslist:
                    value = self.getSolutions(names)
                    self.continuouslist[names] = value[0][-1]
                    return [self.continuouslist.get(names)]
                else:
                    raise ModelicaSystemError(f"OM error: {names} is not continuous")

            elif isinstance(names, list):
                valuelist = []
                for i in names:
                    if i in self.continuouslist:
                        value = self.getSolutions(i)
                        self.continuouslist[i] = value[0][-1]
                        valuelist.append(value[0][-1])
                    else:
                        raise ModelicaSystemError(f"OM error: {i} is not continuous")
                return valuelist

    def getParameters(self, names=None):  # 5
        """
        This method returns dict. The key is parameter names and value is corresponding parameter value.
        If name is None then the function will return dict which contain all parameter names as key and value as corresponding values.
        usage:
        >>> getParameters()
        >>> getParameters("Name1")
        >>> getParameters(["Name1","Name2"])
        """
        if names is None:
            return self.paramlist
        elif isinstance(names, str):
            return [self.paramlist.get(names, "NotExist")]
        elif isinstance(names, list):
            return ([self.paramlist.get(x, "NotExist") for x in names])

    def getlinearParameters(self, names=None):  # 5
        """
        This method returns dict. The key is parameter names and value is corresponding parameter value.
        If *name is None then the function will return dict which contain all parameter names as key and value as corresponding values. eg., getParameters()
        Otherwise variable number of arguments can be passed as parameter name in string format separated by commas. eg., getParameters('paraName1', 'paraName2')
        """
        if names is None:
            return self.linearparameters
        elif isinstance(names, str):
            return [self.linearparameters.get(names, "NotExist")]
        else:
            return [self.linearparameters.get(x, "NotExist") for x in names]

    def getInputs(self, names=None):  # 6
        """
        This method returns dict. The key is input names and value is corresponding input value.
        If *name is None then the function will return dict which contain all input names as key and value as corresponding values. eg., getInputs()
        Otherwise variable number of arguments can be passed as input name in string format separated by commas. eg., getInputs('iName1', 'iName2')
        """
        if names is None:
            return self.inputlist
        elif isinstance(names, str):
            return [self.inputlist.get(names, "NotExist")]
        elif isinstance(names, list):
            return ([self.inputlist.get(x, "NotExist") for x in names])

    def getOutputs(self, names=None):  # 7
        """
        This method returns dict. The key is output names and value is corresponding output value.
        If name is None then the function will return dict which contain all output names as key and value as corresponding values. eg., getOutputs()
        usage:
        >>> getOutputs()
        >>> getOutputs("Name1")
        >>> getOutputs(["Name1","Name2"])
        """
        if not self.simulationFlag:
            if names is None:
                return self.outputlist
            elif isinstance(names, str):
                return [self.outputlist.get(names, "NotExist")]
            else:
                return ([self.outputlist.get(x, "NotExist") for x in names])
        else:
            if names is None:
                for i in self.outputlist:
                    value = self.getSolutions(i)
                    self.outputlist[i] = value[0][-1]
                return self.outputlist
            elif isinstance(names, str):
                if names in self.outputlist:
                    value = self.getSolutions(names)
                    self.outputlist[names] = value[0][-1]
                    return [self.outputlist.get(names)]
                else:
                    return (names, " is not Output")
            elif isinstance(names, list):
                valuelist = []
                for i in names:
                    if i in self.outputlist:
                        value = self.getSolutions(i)
                        self.outputlist[i] = value[0][-1]
                        valuelist.append(value[0][-1])
                    else:
                        return (i, "is not Output")
                return valuelist

    def getSimulationOptions(self, names=None):  # 8
        """
        This method returns dict. The key is simulation option names and value is corresponding simulation option value.
        If name is None then the function will return dict which contain all simulation option names as key and value as corresponding values. eg., getSimulationOptions()
        usage:
        >>> getSimulationOptions()
        >>> getSimulationOptions("Name1")
        >>> getSimulationOptions(["Name1","Name2"])
        """
        if names is None:
            return self.simulateOptions
        elif isinstance(names, str):
            return [self.simulateOptions.get(names, "NotExist")]
        elif isinstance(names, list):
            return ([self.simulateOptions.get(x, "NotExist") for x in names])

    def getLinearizationOptions(self, names=None):  # 9
        """
        This method returns dict. The key is linearize option names and value is corresponding linearize option value.
        If name is None then the function will return dict which contain all linearize option names as key and value as corresponding values. eg., getLinearizationOptions()
        usage:
        >>> getLinearizationOptions()
        >>> getLinearizationOptions("Name1")
        >>> getLinearizationOptions(["Name1","Name2"])
        """
        if names is None:
            return self.linearOptions
        elif isinstance(names, str):
            return [self.linearOptions.get(names, "NotExist")]
        elif isinstance(names, list):
            return ([self.linearOptions.get(x, "NotExist") for x in names])

    def getOptimizationOptions(self, names=None):  # 10
        """
        usage:
        >>> getOptimizationOptions()
        >>> getOptimizationOptions("Name1")
        >>> getOptimizationOptions(["Name1","Name2"])
        """
        if names is None:
            return self.optimizeOptions
        elif isinstance(names, str):
            return [self.optimizeOptions.get(names, "NotExist")]
        elif isinstance(names, list):
            return ([self.optimizeOptions.get(x, "NotExist") for x in names])

    def get_exe_file(self) -> pathlib.Path:
        """Get path to model executable."""
        if platform.system() == "Windows":
            return pathlib.Path(self.tempdir) / f"{self.modelName}.exe"
        else:
            return pathlib.Path(self.tempdir) / self.modelName

    def simulate(self, resultfile=None, simflags=None):  # 11
        """
        This method simulates model according to the simulation options.
        usage
        >>> simulate()
        >>> simulate(resultfile="a.mat")
        >>> simulate(simflags="-noEventEmit -noRestart -override=e=0.3,g=10")  # set runtime simulation flags
        """
        if resultfile is None:
            r = ""
            self.resultfile = (pathlib.Path(self.tempdir) / f"{self.modelName}_res.mat").as_posix()
        else:
            if os.path.exists(resultfile):
                self.resultfile = resultfile
            else:
                self.resultfile = (pathlib.Path(self.tempdir) / resultfile).as_posix()
            r = " -r=" + self.resultfile

        # allow runtime simulation flags from user input
        if simflags is None:
            simflags = ""
        else:
            simflags = " " + simflags

        overrideFile = pathlib.Path(self.tempdir) / f"{self.modelName}_override.txt"
        if self.overridevariables or self.simoptionsoverride:
            tmpdict = self.overridevariables.copy()
            tmpdict.update(self.simoptionsoverride)
            # write to override file
            with open(overrideFile, "w") as file:
                for key, value in tmpdict.items():
                    file.write(f"{key}={value}\n")
            override = " -overrideFile=" + overrideFile.as_posix()
        else:
            override = ""

        if self.inputFlag:  # if model has input quantities
            for i in self.inputlist:
                val = self.inputlist[i]
                if val is None:
                    val = [(float(self.simulateOptions["startTime"]), 0.0),
                           (float(self.simulateOptions["stopTime"]), 0.0)]
                    self.inputlist[i] = [(float(self.simulateOptions["startTime"]), 0.0),
                                         (float(self.simulateOptions["stopTime"]), 0.0)]
                if float(self.simulateOptions["startTime"]) != val[0][0]:
                    errstr = f"!!! startTime not matched for Input {i}"
                    self._raise_error(errstr=errstr)
                    return
                if float(self.simulateOptions["stopTime"]) != val[-1][0]:
                    errstr = f"!!! stopTime not matched for Input {i}"
                    self._raise_error(errstr=errstr)
                    return
            self.createCSVData()  # create csv file
            csvinput = " -csvInput=" + self.csvFile
        else:
            csvinput = ""

        exe_file = self.get_exe_file()
        if not exe_file.exists():
            raise Exception(f"Error: Application file path not found: {exe_file}")

        cmd = exe_file.as_posix() + override + csvinput + r + simflags
        cmd = cmd.split(" ")
        self._run_cmd(cmd=cmd)
        self.simulationFlag = True

    # to extract simulation results
    def getSolutions(self, varList=None, resultfile=None):  # 12
        """
        This method returns tuple of numpy arrays. It can be called:
            •with a list of quantities name in string format as argument: it returns the simulation results of the corresponding names in the same order. Here it supports Python unpacking depending upon the number of variables assigned.
        usage:
        >>> getSolutions()
        >>> getSolutions("Name1")
        >>> getSolutions(["Name1","Name2"])
        >>> getSolutions(resultfile="c:/a.mat")
        >>> getSolutions("Name1",resultfile=""c:/a.mat"")
        >>> getSolutions(["Name1","Name2"],resultfile=""c:/a.mat"")
        """
        if resultfile is None:
            resFile = self.resultfile
        else:
            resFile = resultfile

        # check for result file exits
        if not os.path.exists(resFile):
            errstr = f"Error: Result file does not exist {resFile}"
            self._raise_error(errstr=errstr)
            return
        resultVars = self.sendExpression(f'readSimulationResultVars("{resFile}")')
        self.sendExpression("closeSimulationResultFile()")
        if varList is None:
            return resultVars
        elif isinstance(varList, str):
            if varList not in resultVars and varList != "time":
                self._raise_error(errstr=f'!!! {varList} does not exist')
                return
            res = self.sendExpression(f'readSimulationResult("{resFile}", {{{varList}}})')
            npRes = np.array(res)
            self.sendExpression("closeSimulationResultFile()")
            return npRes
        elif isinstance(varList, list):
            # varList, = varList
            for v in varList:
                if v == "time":
                    continue
                if v not in resultVars:
                    self._raise_error(errstr=f'!!! {v} does not exist')
                    return
            variables = ",".join(varList)
            res = self.sendExpression(f'readSimulationResult("{resFile}",{{{variables}}})')
            npRes = np.array(res)
            self.sendExpression("closeSimulationResultFile()")
            return npRes

    def strip_space(self, name):
        if isinstance(name, str):
            return name.replace(" ", "")
        elif isinstance(name, list):
            return [x.replace(" ", "") for x in name]

    def setMethodHelper(self, args1, args2, args3, args4=None):
        """
        Helper function for setParameter(),setContinuous(),setSimulationOptions(),setLinearizationOption(),setOptimizationOption()
        args1 - string or list of string given by user
        args2 - dict() containing the values of different variables(eg:, parameter,continuous,simulation parameters)
        args3 - function name (eg; continuous, parameter, simulation, linearization,optimization)
        args4 - dict() which stores the new override variables list,
        """
        def apply_single(args1):
            args1 = self.strip_space(args1)
            value = args1.split("=")
            if value[0] in args2:
                if args3 == "parameter" and self.isParameterChangeable(value[0], value[1]):
                    args2[value[0]] = value[1]
                    if args4 is not None:
                        args4[value[0]] = value[1]
                elif args3 != "parameter":
                    args2[value[0]] = value[1]
                    if args4 is not None:
                        args4[value[0]] = value[1]

                return True

            else:
                self._raise_error(errstr=f'"{value[0]}" is not a {args3} variable')

        result = []
        if isinstance(args1, str):
            result = [apply_single(args1)]

        elif isinstance(args1, list):
            result = []
            args1 = self.strip_space(args1)
            for var in args1:
                result.append(apply_single(var))

        return all(result)

    def setContinuous(self, cvals):  # 13
        """
        This method is used to set continuous values. It can be called:
        with a sequence of continuous name and assigning corresponding values as arguments as show in the example below:
        usage
        >>> setContinuous("Name=value")
        >>> setContinuous(["Name1=value1","Name2=value2"])
        """
        return self.setMethodHelper(cvals, self.continuouslist, "continuous", self.overridevariables)

    def setParameters(self, pvals):  # 14
        """
        This method is used to set parameter values. It can be called:
        with a sequence of parameter name and assigning corresponding value as arguments as show in the example below:
        usage
        >>> setParameters("Name=value")
        >>> setParameters(["Name1=value1","Name2=value2"])
        """
        return self.setMethodHelper(pvals, self.paramlist, "parameter", self.overridevariables)

    def isParameterChangeable(self, name, value):
        q = self.getQuantities(name)
        if (q[0]["changeable"] == "false"):
            if self._verbose:
                logger.info("setParameters() failed : It is not possible to set "
                            f'the following signal "{name}", It seems to be structural, final, '
                            "protected or evaluated or has a non-constant binding, use sendExpression("
                            f"setParameterValue({self.modelName}, {name}, {value}), "
                            "parsed=false) and rebuild the model using buildModel() API")
            return False
        return True

    def setSimulationOptions(self, simOptions):  # 16
        """
        This method is used to set simulation options. It can be called:
        with a sequence of simulation options name and assigning corresponding values as arguments as show in the example below:
        usage
        >>> setSimulationOptions("Name=value")
        >>> setSimulationOptions(["Name1=value1","Name2=value2"])
        """
        return self.setMethodHelper(simOptions, self.simulateOptions, "simulation-option", self.simoptionsoverride)

    def setLinearizationOptions(self, linearizationOptions):  # 18
        """
        This method is used to set linearization options. It can be called:
        with a sequence of linearization options name and assigning corresponding value as arguments as show in the example below
        usage
        >>> setLinearizationOptions("Name=value")
        >>> setLinearizationOptions(["Name1=value1","Name2=value2"])
        """
        return self.setMethodHelper(linearizationOptions, self.linearOptions, "Linearization-option", None)

    def setOptimizationOptions(self, optimizationOptions):  # 17
        """
        This method is used to set optimization options. It can be called:
        with a sequence of optimization options name and assigning corresponding values as arguments as show in the example below:
        usage
        >>> setOptimizationOptions("Name=value")
        >>> setOptimizationOptions(["Name1=value1","Name2=value2"])
        """
        return self.setMethodHelper(optimizationOptions, self.optimizeOptions, "optimization-option", None)

    def setInputs(self, name):  # 15
        """
        This method is used to set input values. It can be called:
        with a sequence of input name and assigning corresponding values as arguments as show in the example below:
        usage
        >>> setInputs("Name=value")
        >>> setInputs(["Name1=value1","Name2=value2"])
        """
        if isinstance(name, str):
            name = self.strip_space(name)
            value = name.split("=")
            if value[0] in self.inputlist:
                tmpvalue = eval(value[1])
                if isinstance(tmpvalue, int) or isinstance(tmpvalue, float):
                    self.inputlist[value[0]] = [(float(self.simulateOptions["startTime"]), float(value[1])),
                                                (float(self.simulateOptions["stopTime"]), float(value[1]))]
                elif isinstance(tmpvalue, list):
                    self.checkValidInputs(tmpvalue)
                    self.inputlist[value[0]] = tmpvalue
                self.inputFlag = True
            else:
                errstr = value[0] + " is not an input"
                self._raise_error(errstr=errstr)
        elif isinstance(name, list):
            name = self.strip_space(name)
            for var in name:
                value = var.split("=")
                if value[0] in self.inputlist:
                    tmpvalue = eval(value[1])
                    if (isinstance(tmpvalue, int) or isinstance(tmpvalue, float)):
                        self.inputlist[value[0]] = [(float(self.simulateOptions["startTime"]), float(value[1])),
                                                    (float(self.simulateOptions["stopTime"]), float(value[1]))]
                    elif (isinstance(tmpvalue, list)):
                        self.checkValidInputs(tmpvalue)
                        self.inputlist[value[0]] = tmpvalue
                    self.inputFlag = True
                else:
                    errstr = value[0] + " is not an input"
                    self._raise_error(errstr=errstr)

    def checkValidInputs(self, name):
        if name != sorted(name, key=lambda x: x[0]):
            raise ModelicaSystemError('Time value should be in increasing order')
        for l in name:
            if isinstance(l, tuple):
                # if l[0] < float(self.simValuesList[0]):
                if l[0] < float(self.simulateOptions["startTime"]):
                    ModelicaSystemError('Input time value is less than simulation startTime')
                if len(l) != 2:
                    ModelicaSystemError(f'Value for {l} is in incorrect format!')
            else:
                ModelicaSystemError('Error!!! Value must be in tuple format')

    # To create csv file for inputs
    def createCSVData(self):
        sl = []  # Actual timestamps
        skip = False

        # check for NONE in input list and replace with proper data (e.g) [(startTime, 0.0), (stopTime, 0.0)]
        tmpinputlist = {}
        for key, value in self.inputlist.items():
            if value is None:
                tmpinputlist[key] = [(float(self.simulateOptions["startTime"]), 0.0),
                                     (float(self.simulateOptions["stopTime"]), 0.0)]
            else:
                tmpinputlist[key] = value

        inp = list(tmpinputlist.values())

        for i in inp:
            cl = list()
            el = list()
            for t, x in i:
                cl.append(t)
            for i in cl:
                if skip is True:
                    skip = False
                    continue
                if i not in sl:
                    el.append(i)
                else:
                    elem_no = cl.count(i)
                    sl_no = sl.count(i)
                    if elem_no == 2 and sl_no == 1:
                        el.append(i)
                        skip = True
            sl = sl + el

        sl.sort()
        for t in sl:
            for i in inp:
                for ttt in [tt[0] for tt in i]:
                    if t not in [tt[0] for tt in i]:
                        i.append((t, '?'))
        inpSortedList = list()
        sortedList = list()
        for i in inp:
            sortedList = sorted(i, key=lambda x: x[0])
            inpSortedList.append(sortedList)
        for i in inpSortedList:
            ind = 0
            for t, x in i:
                if x == '?':
                    t1 = i[ind - 1][0]
                    u1 = i[ind - 1][1]
                    t2 = i[ind + 1][0]
                    u2 = i[ind + 1][1]
                    nex = 2
                    while (u2 == '?'):
                        u2 = i[ind + nex][1]
                        t2 = i[ind + nex][0]
                        nex += 1
                    x = float(u1 + (u2 - u1) * (t - t1) / (t2 - t1))
                    i[ind] = (t, x)
                ind += 1
        slSet = list()
        slSet = set(sl)
        for i in inpSortedList:
            tempTime = list()
            for (t, x) in i:
                tempTime.append(t)
            inSl = None
            inI = None
            for s in slSet:
                inSl = sl.count(s)
                inI = tempTime.count(s)
                if inSl != inI:
                    test = list()
                    test = [(x, y) for x, y in i if x == s]
                    i.append(test[0])
        newInpList = list()
        tempSorting = list()
        for i in inpSortedList:
            # i.sort() => just sorting might not work so need to sort according to 1st element of a tuple
            tempSorting = sorted(i, key=lambda x: x[0])
            newInpList.append(tempSorting)

        interpolated_inputs_all = list()
        for i in newInpList:
            templist = list()
            for (t, x) in i:
                templist.append(x)
            interpolated_inputs_all.append(templist)

        name = ','.join(list(self.inputlist.keys()))
        name = f'time,{name},end'

        a = ''
        l = []
        l.append(name)
        for i in range(0, len(sl)):
            a = f'{float(sl[i])},{",".join(str(float(inppp[i])) for inppp in interpolated_inputs_all)},0'
            l.append(a)

        self.csvFile = (pathlib.Path(self.tempdir) / f'{self.modelName}.csv').as_posix()
        with open(self.csvFile, "w", newline="") as f:
            writer = csv.writer(f, delimiter='\n')
            writer.writerow(l)
        f.close()

    # to convert Modelica model to FMU
    def convertMo2Fmu(self, version="2.0", fmuType="me_cs", fileNamePrefix="<default>", includeResources=True):  # 19
        """
        This method is used to generate FMU from the given Modelica model. It creates "modelName.fmu" in the current working directory. It can be called:
        with no arguments
        with arguments of https://build.openmodelica.org/Documentation/OpenModelica.Scripting.translateModelFMU.html
        usage
        >>> convertMo2Fmu()
        >>> convertMo2Fmu(version="2.0", fmuType="me|cs|me_cs", fileNamePrefix="<default>", includeResources=true)
        """

        if fileNamePrefix == "<default>":
            fileNamePrefix = self.modelName
        if includeResources:
            includeResourcesStr = "true"
        else:
            includeResourcesStr = "false"
        properties = f'version="{version}", fmuType="{fmuType}", fileNamePrefix="{fileNamePrefix}", includeResources={includeResourcesStr}'
        fmu = self.requestApi('buildModelFMU', self.modelName, properties)

        # report proper error message
        if not os.path.exists(fmu):
            self._check_error()

        return fmu

    # to convert FMU to Modelica model
    def convertFmu2Mo(self, fmuName):  # 20
        """
        In order to load FMU, at first it needs to be translated into Modelica model. This method is used to generate Modelica model from the given FMU. It generates "fmuName_me_FMU.mo".
        Currently, it only supports Model Exchange conversion.
        usage
        >>> convertFmu2Mo("c:/BouncingBall.Fmu")
        """

        fileName = self.requestApi('importFMU', fmuName)

        # report proper error message
        if not os.path.exists(fileName):
            self._check_error()

        return fileName

    # to optimize model
    def optimize(self):  # 21
        """
        This method optimizes model according to the optimized options. It can be called:
        only without any arguments
        usage
        >>> optimize()
        """
        cName = self.modelName
        properties = ','.join(f"{key}={val}" for key, val in self.optimizeOptions.items())
        self.setCommandLineOptions("-g=Optimica")
        optimizeResult = self.requestApi('optimize', cName, properties)
        self._check_error()

        return optimizeResult

    # to linearize model
    def linearize(self, lintime=None, simflags=None):  # 22
        """
        This method linearizes model according to the linearized options. This will generate a linear model that consists of matrices A, B, C and D.  It can be called:
        only without any arguments
        usage
        >>> linearize()
        """

        if self.xmlFile is None:
            raise IOError("Linearization cannot be performed as the model is not build, "
                          "use ModelicaSystem() to build the model first")

        overrideLinearFile = pathlib.Path(self.tempdir) / f'{self.modelName}_override_linear.txt'

        with open(overrideLinearFile, "w") as file:
            for key, value in self.overridevariables.items():
                file.write(f"{key}={value}\n")
            for key, value in self.linearOptions.items():
                file.write(f"{key}={value}\n")

        override = " -overrideFile=" + overrideLinearFile.as_posix()
        logger.debug(f"overwrite = {override}")

        if self.inputFlag:
            nameVal = self.getInputs()
            for n in nameVal:
                tupleList = nameVal.get(n)
                if tupleList is not None:
                    for l in tupleList:
                        if l[0] < float(self.simulateOptions["startTime"]):
                            raise ModelicaSystemError('Input time value is less than simulation startTime')
            self.createCSVData()
            csvinput = " -csvInput=" + self.csvFile
        else:
            csvinput = ""

        # prepare the linearization runtime command
        exe_file = self.get_exe_file()

        linruntime = f' -l={lintime or self.linearOptions["stopTime"]}'

        if simflags is None:
            simflags = ""
        else:
            simflags = " " + simflags

        if not exe_file.exists():
            raise Exception(f"Error: Application file path not found: {exe_file}")
        else:
            cmd = exe_file.as_posix() + linruntime + override + csvinput + simflags
            cmd = cmd.split(' ')
            self._run_cmd(cmd=cmd)

        # code to get the matrix and linear inputs, outputs and states
        linearFile = pathlib.Path(self.tempdir) / "linearized_model.py"

        # support older openmodelica versions before OpenModelica v1.16.2 where linearize() generates "linear_modelname.mo" file
        if not linearFile.exists():
            linearFile = pathlib.Path(f'linear_{self.modelName}.py')

        if not linearFile.exists():
            errormsg = self.sendExpression("getErrorString()")
            raise ModelicaSystemError(f"Linearization failed: {linearFile} not found: {errormsg}")

        # this function is called from the generated python code linearized_model.py at runtime,
        # to improve the performance by directly reading the matrices A, B, C and D from the julia code and avoid building the linearized modelica model
        try:
            # do not add the linearfile directory to path, as multiple execution of linearization will always use the first added path, instead execute the file
            # https://github.com/OpenModelica/OMPython/issues/196
            module = importlib.machinery.SourceFileLoader("linearized_model", linearFile.as_posix()).load_module()
            result = module.linearized_model()
            (n, m, p, x0, u0, A, B, C, D, stateVars, inputVars, outputVars) = result
            self.linearinputs = inputVars
            self.linearoutputs = outputVars
            self.linearstates = stateVars
            return [A, B, C, D]
        except ModuleNotFoundError:
            raise Exception("ModuleNotFoundError: No module named 'linearized_model'")

    def getLinearInputs(self):
        """
        function which returns the LinearInputs after Linearization is performed
        usage
        >>> getLinearInputs()
        """
        return self.linearinputs

    def getLinearOutputs(self):
        """
        function which returns the LinearInputs after Linearization is performed
        usage
        >>> getLinearOutputs()
        """
        return self.linearoutputs

    def getLinearStates(self):
        """
        function which returns the LinearInputs after Linearization is performed
        usage
        >>> getLinearStates()
        """
        return self.linearstates<|MERGE_RESOLUTION|>--- conflicted
+++ resolved
@@ -837,66 +837,12 @@
         return res
 
     def xmlparse(self):
-<<<<<<< HEAD
-        if (os.path.exists(self.xmlFile)):
-            tree = ET.parse(self.xmlFile)
-            rootCQ = tree.getroot()
-            for attr in rootCQ.iter('DefaultExperiment'):
-                self.simulateOptions["startTime"] = attr.get('startTime')
-                self.simulateOptions["stopTime"] = attr.get('stopTime')
-                self.simulateOptions["stepSize"] = attr.get('stepSize')
-                self.simulateOptions["tolerance"] = attr.get('tolerance')
-                self.simulateOptions["solver"] = attr.get('solver')
-                self.simulateOptions["outputFormat"] = attr.get('outputFormat')
-
-            for sv in rootCQ.iter('ScalarVariable'):
-                scalar = {}
-                scalar["name"] = sv.get('name')
-                scalar["changeable"] = sv.get('isValueChangeable')
-                scalar["description"] = sv.get('description')
-                scalar["variability"] = sv.get('variability')
-                scalar["causality"] = sv.get('causality')
-                scalar["alias"] = sv.get('alias')
-                scalar["aliasvariable"] = sv.get('aliasVariable')
-                ch = list(sv)
-                start = None
-                min = None
-                max = None
-                unit = None
-                for att in ch:
-                    start = att.get('start')
-                    min = att.get('min')
-                    max = att.get('max')
-                    unit = att.get('unit')
-                scalar["start"] = start
-                scalar["min"] = min
-                scalar["max"] = max
-                scalar["unit"] = unit
-
-                if (scalar["variability"] == "parameter"):
-                    if scalar["name"] in self.overridevariables:
-                        self.paramlist[scalar["name"]] = self.overridevariables[scalar["name"]]
-                    else:
-                        self.paramlist[scalar["name"]] = scalar["start"]
-                if (scalar["variability"] == "continuous"):
-                    self.continuouslist[scalar["name"]] = scalar["start"]
-                if (scalar["causality"] == "input"):
-                    self.inputlist[scalar["name"]] = scalar["start"]
-                if (scalar["causality"] == "output"):
-                    self.outputlist[scalar["name"]] = scalar["start"]
-
-                self.quantitiesList.append(scalar)
-        else:
-            errstr = "XML file not generated: " + self.xmlFile
-            self._raise_error(errstr=errstr)
-=======
         if not self.xmlFile.exists():
             self._raise_error(errstr=f"XML file not generated: {self.xmlFile}")
             return
 
-        self.tree = ET.parse(self.xmlFile)
-        self.root = self.tree.getroot()
-        rootCQ = self.root
+        tree = ET.parse(self.xmlFile)
+        rootCQ = tree.getroot()
         for attr in rootCQ.iter('DefaultExperiment'):
             for key in ("startTime", "stopTime", "stepSize", "tolerance",
                         "solver", "outputFormat"):
@@ -936,7 +882,6 @@
                 self.outputlist[scalar["name"]] = scalar["start"]
 
             self.quantitiesList.append(scalar)
->>>>>>> d63e2d84
 
     def getQuantities(self, names=None):  # 3
         """
