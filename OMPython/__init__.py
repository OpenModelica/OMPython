--- conflicted
+++ resolved
@@ -690,16 +690,11 @@
         """
         if session is not None:
             self.getconn = session
-        elif useCorba:
+        else:
             self.getconn = OMCSession(omhome=omhome)
-        else:
-            self.getconn = OMCSessionZMQ(omhome=omhome)
 
         if fileName is None and modelName is None and not lmodel:  # all None
-<<<<<<< HEAD
             self.getconn = OMCSession(omhome=omhome)
-=======
->>>>>>> 3ba72b0e
             return
 
         self.tree = None
@@ -721,13 +716,9 @@
 
         self._verbose = verbose
 
-<<<<<<< HEAD
         self.getconn = OMCSession(omhome=omhome)
 
         ## needed for properly deleting the session
-=======
-        ## needed for properly deleting the OMCSessionZMQ
->>>>>>> 3ba72b0e
         self._omc_log_file = self.getconn._omc_log_file
         self._omc_process = self.getconn._omc_process
 
